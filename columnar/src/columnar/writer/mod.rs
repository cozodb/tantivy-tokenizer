--- conflicted
+++ resolved
@@ -368,17 +368,8 @@
         let mut symbol_byte_buffer: Vec<u8> = Vec::new();
         for (column_name, column_type, addr) in columns {
             match column_type {
-<<<<<<< HEAD
                 ColumnType::Bool => {
                     let column_writer: ColumnWriter = self.bool_field_hash_map.read(addr);
-=======
-                ColumnType::Bool | ColumnType::DateTime => {
-                    let column_writer: ColumnWriter = if column_type == ColumnType::Bool {
-                        self.bool_field_hash_map.read(addr)
-                    } else {
-                        self.datetime_field_hash_map.read(addr)
-                    };
->>>>>>> 0f207879
                     let cardinality = column_writer.get_cardinality(num_docs);
                     let mut column_serializer =
                         serializer.serialize_column(column_name, column_type);
@@ -412,23 +403,12 @@
                     )?;
                 }
                 ColumnType::Bytes | ColumnType::Str => {
-<<<<<<< HEAD
-                    let (column_type, str_or_bytes_column_writer): (
-                        ColumnType,
-                        StrOrBytesColumnWriter,
-                    ) = if column_type == ColumnType::Bytes {
-                        (ColumnType::Bytes, self.bytes_field_hash_map.read(addr))
-                    } else {
-                        (ColumnType::Str, self.str_field_hash_map.read(addr))
-                    };
-=======
                     let str_or_bytes_column_writer: StrOrBytesColumnWriter =
                         if column_type == ColumnType::Bytes {
                             self.bytes_field_hash_map.read(addr)
                         } else {
                             self.str_field_hash_map.read(addr)
                         };
->>>>>>> 0f207879
                     let dictionary_builder =
                         &dictionaries[str_or_bytes_column_writer.dictionary_id as usize];
                     let cardinality = str_or_bytes_column_writer
@@ -441,30 +421,18 @@
                         num_docs,
                         str_or_bytes_column_writer.sort_values_within_row,
                         dictionary_builder,
-<<<<<<< HEAD
                         str_or_bytes_column_writer.operation_iterator(
                             arena,
                             old_to_new_row_ids,
                             &mut symbol_byte_buffer,
                         ),
-=======
-                        str_or_bytes_column_writer
-                            .operation_iterator(arena, &mut symbol_byte_buffer),
->>>>>>> 0f207879
                         buffers,
                         &mut column_serializer,
                     )?;
                 }
-<<<<<<< HEAD
                 ColumnType::F64 | ColumnType::I64 | ColumnType::U64 => {
                     let numerical_column_writer: NumericalColumnWriter =
                         self.numerical_field_hash_map.read(addr);
-=======
-                ColumnType::I64 | ColumnType::F64 | ColumnType::U64 => {
-                    let numerical_column_writer: NumericalColumnWriter =
-                        self.numerical_field_hash_map.read(addr);
-                    let numerical_type = column_type.numerical_type().unwrap();
->>>>>>> 0f207879
                     let cardinality = numerical_column_writer.cardinality(num_docs);
                     let mut column_serializer =
                         serializer.serialize_column(column_name, column_type);
@@ -482,7 +450,6 @@
                         &mut column_serializer,
                     )?;
                 }
-<<<<<<< HEAD
                 ColumnType::DateTime => {
                     let column_writer: ColumnWriter = self.datetime_field_hash_map.read(addr);
                     let cardinality = column_writer.get_cardinality(num_docs);
@@ -501,8 +468,6 @@
                         &mut column_serializer,
                     )?;
                 }
-=======
->>>>>>> 0f207879
             };
         }
         serializer.finalize(num_docs)?;
