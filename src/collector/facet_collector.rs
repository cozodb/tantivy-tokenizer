use collector::Collector;
use collector::SegmentCollector;
use docset::SkipResult;
use fastfield::FacetReader;
use schema::Facet;
use schema::Field;
use std::cmp::Ordering;
use std::collections::btree_map;
use std::collections::BTreeMap;
use std::collections::BTreeSet;
use std::collections::BinaryHeap;
use std::collections::Bound;
use std::iter::Peekable;
use std::{u64, usize};
use DocId;
use Result;
use Score;
use SegmentLocalId;
use SegmentReader;

struct Hit<'a> {
    count: u64,
    facet: &'a Facet,
}

impl<'a> Eq for Hit<'a> {}

impl<'a> PartialEq<Hit<'a>> for Hit<'a> {
    fn eq(&self, other: &Hit) -> bool {
        self.count == other.count
    }
}

impl<'a> PartialOrd<Hit<'a>> for Hit<'a> {
    fn partial_cmp(&self, other: &Hit) -> Option<Ordering> {
        Some(self.cmp(other))
    }
}

impl<'a> Ord for Hit<'a> {
    fn cmp(&self, other: &Self) -> Ordering {
        other.count.cmp(&self.count)
    }
}

fn facet_depth(facet_bytes: &[u8]) -> usize {
    if facet_bytes.is_empty() {
        0
    } else {
        facet_bytes.iter().cloned().filter(|b| *b == 0u8).count() + 1
    }
}

/// Collector for faceting
///
/// The collector collects all facets. You need to configure it
/// beforehand with the facet you want to extract.
///
/// This is done by calling `.add_facet(...)` with the root of the
/// facet you want to extract as argument.
///
/// Facet counts will only be computed for the facet that are direct children
/// of such a root facet.
///
/// For instance, if your index represents books, your hierarchy of facets
/// may contain `category`, `language`.
///
/// The category facet may include `subcategories`. For instance, a book
/// could belong to `/category/fiction/fantasy`.
///
/// If you request the facet counts for `/category`, the result will be
/// the breakdown of counts for the direct children of `/category`
/// (e.g. `/category/fiction`, `/category/biography`, `/category/personal_development`).
///
/// Once collection is finished, you can harvest its results in the form
/// of a `FacetCounts` object, and extract your face                t counts from it.
///
/// This implementation assumes you are working with a number of facets that
/// is much hundreds of time lower than your number of documents.
///
///
/// ```rust
/// #[macro_use]
/// extern crate tantivy;
/// use tantivy::schema::{Facet, Schema, TEXT};
/// use tantivy::{Index, Result};
/// use tantivy::collector::FacetCollector;
/// use tantivy::query::AllQuery;
///
/// # fn main() { example().unwrap(); }
/// fn example() -> Result<()> {
///     let mut schema_builder = Schema::builder();
///
///     // Facet have their own specific type.
///     // It is not a bad practise to put all of your
///     // facet information in the same field.
///     let facet = schema_builder.add_facet_field("facet");
///     let title = schema_builder.add_text_field("title", TEXT);
///     let schema = schema_builder.build();
///     let index = Index::create_in_ram(schema);
///     {
///         let mut index_writer = index.writer(3_000_000)?;
///         // a document can be associated to any number of facets
///         index_writer.add_document(doc!(
///             title => "The Name of the Wind",
///             facet => Facet::from("/lang/en"),
///             facet => Facet::from("/category/fiction/fantasy")
///         ));
///         index_writer.add_document(doc!(
///             title => "Dune",
///             facet => Facet::from("/lang/en"),
///             facet => Facet::from("/category/fiction/sci-fi")
///         ));
///         index_writer.add_document(doc!(
///             title => "La Vénus d'Ille",
///             facet => Facet::from("/lang/fr"),
///             facet => Facet::from("/category/fiction/fantasy"),
///             facet => Facet::from("/category/fiction/horror")
///         ));
///         index_writer.add_document(doc!(
///             title => "The Diary of a Young Girl",
///             facet => Facet::from("/lang/en"),
///             facet => Facet::from("/category/biography")
///         ));
///         index_writer.commit()?;
///     }
///     let reader = index.reader()?;
///     let searcher = reader.searcher();
///
///     {
///			let mut facet_collector = FacetCollector::for_field(facet);
///         facet_collector.add_facet("/lang");
///         facet_collector.add_facet("/category");
///         let facet_counts = searcher.search(&AllQuery, &facet_collector)?;
///
///         // This lists all of the facet counts
///         let facets: Vec<(&Facet, u64)> = facet_counts
///             .get("/category")
///             .collect();
///         assert_eq!(facets, vec![
///             (&Facet::from("/category/biography"), 1),
///             (&Facet::from("/category/fiction"), 3)
///         ]);
///     }
///
///     {
///			let mut facet_collector = FacetCollector::for_field(facet);
///         facet_collector.add_facet("/category/fiction");
///         let facet_counts = searcher.search(&AllQuery, &facet_collector)?;
///
///         // This lists all of the facet counts
///         let facets: Vec<(&Facet, u64)> = facet_counts
///             .get("/category/fiction")
///             .collect();
///         assert_eq!(facets, vec![
///             (&Facet::from("/category/fiction/fantasy"), 2),
///             (&Facet::from("/category/fiction/horror"), 1),
///             (&Facet::from("/category/fiction/sci-fi"), 1)
///         ]);
///     }
///
///    {
///			let mut facet_collector = FacetCollector::for_field(facet);
///         facet_collector.add_facet("/category/fiction");
///         let facet_counts = searcher.search(&AllQuery, &facet_collector)?;
///
///         // This lists all of the facet counts
///         let facets: Vec<(&Facet, u64)> = facet_counts.top_k("/category/fiction", 1);
///         assert_eq!(facets, vec![
///             (&Facet::from("/category/fiction/fantasy"), 2)
///         ]);
///     }
///
///     Ok(())
/// }
/// ```
pub struct FacetCollector {
    field: Field,
    facets: BTreeSet<Facet>,
}

pub struct FacetSegmentCollector {
    reader: FacetReader,
    facet_ords_buf: Vec<u64>,
    // facet_ord -> collapse facet_id
    collapse_mapping: Vec<usize>,
    // collapse facet_id -> count
    counts: Vec<u64>,
    // collapse facet_id -> facet_ord
    collapse_facet_ords: Vec<u64>,
}

fn skip<'a, I: Iterator<Item = &'a Facet>>(
    target: &[u8],
    collapse_it: &mut Peekable<I>,
) -> SkipResult {
    loop {
        match collapse_it.peek() {
            Some(facet_bytes) => match facet_bytes.encoded_str().as_bytes().cmp(target) {
                Ordering::Less => {}
                Ordering::Greater => {
                    return SkipResult::OverStep;
                }
                Ordering::Equal => {
                    return SkipResult::Reached;
                }
            },
            None => {
                return SkipResult::End;
            }
        }
        collapse_it.next();
    }
}

impl FacetCollector {
    /// Create a facet collector to collect the facets
    /// from a specific facet `Field`.
    ///
    /// This function does not check whether the field
    /// is of the proper type.
    pub fn for_field(field: Field) -> FacetCollector {
        FacetCollector {
            field,
            facets: BTreeSet::default(),
        }
    }

    /// Adds a facet that we want to record counts
    ///
    /// Adding facet `Facet::from("/country")` for instance,
    /// will record the counts of all of the direct children of the facet country
    /// (e.g. `/country/FR`, `/country/UK`).
    ///
    /// Adding two facets within which one is the prefix of the other is forbidden.
    /// If you need the correct number of unique documents for two such facets,
    /// just add them in separate `FacetCollector`.
    pub fn add_facet<T>(&mut self, facet_from: T)
    where
        Facet: From<T>,
    {
        let facet = Facet::from(facet_from);
        for old_facet in &self.facets {
            assert!(
                !old_facet.is_prefix_of(&facet),
                "Tried to add a facet which is a descendant of an already added facet."
            );
            assert!(
                !facet.is_prefix_of(old_facet),
                "Tried to add a facet which is an ancestor of an already added facet."
            );
        }
        self.facets.insert(facet);
    }
}

impl Collector for FacetCollector {
    type Fruit = FacetCounts;

    type Child = FacetSegmentCollector;

    fn for_segment(
        &self,
        _: SegmentLocalId,
        reader: &SegmentReader,
    ) -> Result<FacetSegmentCollector> {
        let facet_reader = reader.facet_reader(self.field)?;

        let mut collapse_mapping = Vec::new();
        let mut counts = Vec::new();
        let mut collapse_facet_ords = Vec::new();

        let mut collapse_facet_it = self.facets.iter().peekable();
        collapse_facet_ords.push(0);
        {
            let mut facet_streamer = facet_reader.facet_dict().range().into_stream();
            if facet_streamer.advance() {
                'outer: loop {
                    // at the begining of this loop, facet_streamer
                    // is positionned on a term that has not been processed yet.
                    let skip_result = skip(facet_streamer.key(), &mut collapse_facet_it);
                    match skip_result {
                        SkipResult::Reached => {
                            // we reach a facet we decided to collapse.
                            let collapse_depth = facet_depth(facet_streamer.key());
                            let mut collapsed_id = 0;
                            collapse_mapping.push(0);
                            while facet_streamer.advance() {
                                let depth = facet_depth(facet_streamer.key());
                                if depth <= collapse_depth {
                                    continue 'outer;
                                }
                                if depth == collapse_depth + 1 {
                                    collapsed_id = collapse_facet_ords.len();
                                    collapse_facet_ords.push(facet_streamer.term_ord());
                                    collapse_mapping.push(collapsed_id);
                                } else {
                                    collapse_mapping.push(collapsed_id);
                                }
                            }
                            break;
                        }
                        SkipResult::End | SkipResult::OverStep => {
                            collapse_mapping.push(0);
                            if !facet_streamer.advance() {
                                break;
                            }
                        }
                    }
                }
            }
        }

        counts.resize(collapse_facet_ords.len(), 0);

        Ok(FacetSegmentCollector {
            reader: facet_reader,
            facet_ords_buf: Vec::with_capacity(255),
            collapse_mapping,
            counts,
            collapse_facet_ords,
        })
    }

    fn requires_scoring(&self) -> bool {
        false
    }

    fn merge_fruits(&self, segments_facet_counts: Vec<FacetCounts>) -> Result<FacetCounts> {
        let mut facet_counts: BTreeMap<Facet, u64> = BTreeMap::new();
        for segment_facet_counts in segments_facet_counts {
            for (facet, count) in segment_facet_counts.facet_counts {
                *(facet_counts.entry(facet).or_insert(0)) += count;
            }
        }
        Ok(FacetCounts { facet_counts })
    }
}

impl SegmentCollector for FacetSegmentCollector {
    type Fruit = FacetCounts;

    fn collect(&mut self, doc: DocId, _: Score) {
        self.reader.facet_ords(doc, &mut self.facet_ords_buf);
        let mut previous_collapsed_ord: usize = usize::MAX;
        for &facet_ord in &self.facet_ords_buf {
            let collapsed_ord = self.collapse_mapping[facet_ord as usize];
            self.counts[collapsed_ord] += if collapsed_ord == previous_collapsed_ord {
                0
            } else {
                1
            };
            previous_collapsed_ord = collapsed_ord;
        }
    }

    /// Returns the results of the collection.
    ///
    /// This method does not just return the counters,
    /// it also translates the facet ordinals of the last segment.
    fn harvest(self) -> FacetCounts {
        let mut facet_counts = BTreeMap::new();
        let facet_dict = self.reader.facet_dict();
        for (collapsed_facet_ord, count) in self.counts.iter().cloned().enumerate() {
            if count == 0 {
                continue;
            }
            let mut facet = vec![];
            let facet_ord = self.collapse_facet_ords[collapsed_facet_ord];
            facet_dict.ord_to_term(facet_ord as u64, &mut facet);
            // TODO
            facet_counts.insert(Facet::from_encoded(facet).unwrap(), count);
        }
        FacetCounts { facet_counts }
    }
}

/// Intermediary result of the `FacetCollector` that stores
/// the facet counts for all the segments.
pub struct FacetCounts {
    facet_counts: BTreeMap<Facet, u64>,
}

pub struct FacetChildIterator<'a> {
    underlying: btree_map::Range<'a, Facet, u64>,
}

impl<'a> Iterator for FacetChildIterator<'a> {
    type Item = (&'a Facet, u64);

    fn next(&mut self) -> Option<Self::Item> {
        self.underlying.next().map(|(facet, count)| (facet, *count))
    }
}

impl FacetCounts {
    pub fn get<T>(&self, facet_from: T) -> FacetChildIterator
    where
        Facet: From<T>,
    {
        let facet = Facet::from(facet_from);
        let left_bound = Bound::Excluded(facet.clone());
        let right_bound = if facet.is_root() {
            Bound::Unbounded
        } else {
            let mut facet_after_bytes: String = facet.encoded_str().to_owned();
            facet_after_bytes.push('\u{1}');
            let facet_after = Facet::from_encoded_string(facet_after_bytes);
            Bound::Excluded(facet_after)
        };
        let underlying: btree_map::Range<_, _> = self.facet_counts.range((left_bound, right_bound));
        FacetChildIterator { underlying }
    }

    pub fn top_k<T>(&self, facet: T, k: usize) -> Vec<(&Facet, u64)>
    where
        Facet: From<T>,
    {
        let mut heap = BinaryHeap::with_capacity(k);
        let mut it = self.get(facet);

        // push the first k elements to first bring the heap
        // to capacity
        for (facet, count) in (&mut it).take(k) {
            heap.push(Hit { count, facet });
        }

        let mut lowest_count: u64 = heap.peek().map(|hit| hit.count).unwrap_or(u64::MIN); //< the `unwrap_or` case may be triggered but the value
                                                                                          // is never used in that case.

        for (facet, count) in it {
            if count > lowest_count {
                if let Some(mut head) = heap.peek_mut() {
                    *head = Hit { count, facet };
                }
                // the heap gets reconstructed at this point
                if let Some(head) = heap.peek() {
                    lowest_count = head.count;
                }
            }
        }
        heap.into_sorted_vec()
            .into_iter()
            .map(|hit| (hit.facet, hit.count))
            .collect::<Vec<_>>()
    }
}

#[cfg(test)]
mod tests {
    use super::{FacetCollector, FacetCounts};
    use core::Index;
    use query::AllQuery;
    use rand::distributions::Uniform;
    use rand::prelude::SliceRandom;
    use rand::{thread_rng, Rng};
    use schema::{Document, Facet, Field, Schema};
    use std::iter;

    #[test]
    fn test_facet_collector_drilldown() {
        let mut schema_builder = Schema::builder();
        let facet_field = schema_builder.add_facet_field("facet");
        let schema = schema_builder.build();
        let index = Index::create_in_ram(schema);

        let mut index_writer = index.writer_with_num_threads(1, 3_000_000).unwrap();
        let num_facets: usize = 3 * 4 * 5;
        let facets: Vec<Facet> = (0..num_facets)
            .map(|mut n| {
                let top = n % 3;
                n /= 3;
                let mid = n % 4;
                n /= 4;
                let leaf = n % 5;
                Facet::from(&format!("/top{}/mid{}/leaf{}", top, mid, leaf))
            })
            .collect();
        for i in 0..num_facets * 10 {
            let mut doc = Document::new();
            doc.add_facet(facet_field, facets[i % num_facets].clone());
            index_writer.add_document(doc);
        }
        index_writer.commit().unwrap();
<<<<<<< HEAD
        let searcher = index.reader().searcher();
=======
        let reader = index.reader().unwrap();
        let searcher = reader.searcher();
>>>>>>> e3abb448
        let mut facet_collector = FacetCollector::for_field(facet_field);
        facet_collector.add_facet(Facet::from("/top1"));
        let counts = searcher.search(&AllQuery, &facet_collector).unwrap();

        {
            let facets: Vec<(String, u64)> = counts
                .get("/top1")
                .map(|(facet, count)| (facet.to_string(), count))
                .collect();
            assert_eq!(
                facets,
                [
                    ("/top1/mid0", 50),
                    ("/top1/mid1", 50),
                    ("/top1/mid2", 50),
                    ("/top1/mid3", 50),
                ]
                .iter()
                .map(|&(facet_str, count)| (String::from(facet_str), count))
                .collect::<Vec<_>>()
            );
        }
    }

    #[test]
    #[should_panic(expected = "Tried to add a facet which is a descendant of \
                               an already added facet.")]
    fn test_misused_facet_collector() {
        let mut facet_collector = FacetCollector::for_field(Field(0));
        facet_collector.add_facet(Facet::from("/country"));
        facet_collector.add_facet(Facet::from("/country/europe"));
    }

    #[test]
    fn test_doc_unsorted_multifacet() {
        let mut schema_builder = Schema::builder();
        let facet_field = schema_builder.add_facet_field("facets");
        let schema = schema_builder.build();
        let index = Index::create_in_ram(schema);
        let mut index_writer = index.writer_with_num_threads(1, 3_000_000).unwrap();
        index_writer.add_document(doc!(
            facet_field => Facet::from_text(&"/subjects/A/a"),
            facet_field => Facet::from_text(&"/subjects/B/a"),
            facet_field => Facet::from_text(&"/subjects/A/b"),
            facet_field => Facet::from_text(&"/subjects/B/b"),
        ));
        index_writer.commit().unwrap();
<<<<<<< HEAD
        let searcher = index.reader().searcher();
=======
        let reader = index.reader().unwrap();
        let searcher = reader.searcher();
>>>>>>> e3abb448
        assert_eq!(searcher.num_docs(), 1);
        let mut facet_collector = FacetCollector::for_field(facet_field);
        facet_collector.add_facet("/subjects");
        let counts = searcher.search(&AllQuery, &facet_collector).unwrap();
        let facets: Vec<(&Facet, u64)> = counts.get("/subjects").collect();
        assert_eq!(facets[0].1, 1);
    }

    #[test]
    fn test_non_used_facet_collector() {
        let mut facet_collector = FacetCollector::for_field(Field(0));
        facet_collector.add_facet(Facet::from("/country"));
        facet_collector.add_facet(Facet::from("/countryeurope"));
    }

    #[test]
    fn test_facet_collector_topk() {
        let mut schema_builder = Schema::builder();
        let facet_field = schema_builder.add_facet_field("facet");
        let schema = schema_builder.build();
        let index = Index::create_in_ram(schema);

        let uniform = Uniform::new_inclusive(1, 100_000);
        let mut docs: Vec<Document> = vec![("a", 10), ("b", 100), ("c", 7), ("d", 12), ("e", 21)]
            .into_iter()
            .flat_map(|(c, count)| {
                let facet = Facet::from(&format!("/facet/{}", c));
                let doc = doc!(facet_field => facet);
                iter::repeat(doc).take(count)
            })
            .map(|mut doc| {
                doc.add_facet(
                    facet_field,
                    &format!("/facet/{}", thread_rng().sample(&uniform)),
                );
                doc
            })
            .collect();
        docs[..].shuffle(&mut thread_rng());

        let mut index_writer = index.writer_with_num_threads(1, 3_000_000).unwrap();
        for doc in docs {
            index_writer.add_document(doc);
        }
        index_writer.commit().unwrap();
<<<<<<< HEAD
        let searcher = index.reader().searcher();
=======
        let searcher = index.reader().unwrap().searcher();
>>>>>>> e3abb448

        let mut facet_collector = FacetCollector::for_field(facet_field);
        facet_collector.add_facet("/facet");
        let counts: FacetCounts = searcher.search(&AllQuery, &facet_collector).unwrap();

        {
            let facets: Vec<(&Facet, u64)> = counts.top_k("/facet", 3);
            assert_eq!(
                facets,
                vec![
                    (&Facet::from("/facet/b"), 100),
                    (&Facet::from("/facet/e"), 21),
                    (&Facet::from("/facet/d"), 12),
                ]
            );
        }
    }

}

#[cfg(all(test, feature = "unstable"))]
mod bench {

    use collector::FacetCollector;
    use query::AllQuery;
    use rand::{thread_rng, Rng};
    use schema::Facet;
    use schema::Schema;
    use test::Bencher;
    use Index;

    #[bench]
    fn bench_facet_collector(b: &mut Bencher) {
        let mut schema_builder = Schema::builder();
        let facet_field = schema_builder.add_facet_field("facet");
        let schema = schema_builder.build();
        let index = Index::create_in_ram(schema);

        let mut docs = vec![];
        for val in 0..50 {
            let facet = Facet::from(&format!("/facet_{}", val));
            for _ in 0..val * val {
                docs.push(doc!(facet_field=>facet.clone()));
            }
        }
        // 40425 docs
        thread_rng().shuffle(&mut docs[..]);

        let mut index_writer = index.writer_with_num_threads(1, 3_000_000).unwrap();
        for doc in docs {
            index_writer.add_document(doc);
        }
        index_writer.commit().unwrap();
<<<<<<< HEAD
        let reader = index.reader();
=======
        let reader = index.reader().unwrap();
>>>>>>> e3abb448
        b.iter(|| {
            let searcher = index.searcher();
            let facet_collector = FacetCollector::for_field(facet_field);
            searcher.search(&AllQuery, &facet_collector).unwrap();
        });
    }
}<|MERGE_RESOLUTION|>--- conflicted
+++ resolved
@@ -482,12 +482,8 @@
             index_writer.add_document(doc);
         }
         index_writer.commit().unwrap();
-<<<<<<< HEAD
-        let searcher = index.reader().searcher();
-=======
         let reader = index.reader().unwrap();
         let searcher = reader.searcher();
->>>>>>> e3abb448
         let mut facet_collector = FacetCollector::for_field(facet_field);
         facet_collector.add_facet(Facet::from("/top1"));
         let counts = searcher.search(&AllQuery, &facet_collector).unwrap();
@@ -535,12 +531,8 @@
             facet_field => Facet::from_text(&"/subjects/B/b"),
         ));
         index_writer.commit().unwrap();
-<<<<<<< HEAD
-        let searcher = index.reader().searcher();
-=======
         let reader = index.reader().unwrap();
         let searcher = reader.searcher();
->>>>>>> e3abb448
         assert_eq!(searcher.num_docs(), 1);
         let mut facet_collector = FacetCollector::for_field(facet_field);
         facet_collector.add_facet("/subjects");
@@ -586,11 +578,7 @@
             index_writer.add_document(doc);
         }
         index_writer.commit().unwrap();
-<<<<<<< HEAD
-        let searcher = index.reader().searcher();
-=======
         let searcher = index.reader().unwrap().searcher();
->>>>>>> e3abb448
 
         let mut facet_collector = FacetCollector::for_field(facet_field);
         facet_collector.add_facet("/facet");
@@ -644,11 +632,7 @@
             index_writer.add_document(doc);
         }
         index_writer.commit().unwrap();
-<<<<<<< HEAD
-        let reader = index.reader();
-=======
         let reader = index.reader().unwrap();
->>>>>>> e3abb448
         b.iter(|| {
             let searcher = index.searcher();
             let facet_collector = FacetCollector::for_field(facet_field);
