use SegmentReader;
use SegmentLocalId;
use DocId;
use Score;
use Result;

mod count_collector;
pub use self::count_collector::CountCollector;

mod multi_collector;
pub use self::multi_collector::MultiCollector;

mod top_collector;
pub use self::top_collector::TopCollector;

mod chained_collector;
pub use self::chained_collector::chain;

/// Collectors are in charge of collecting and retaining relevant 
/// information from the document found and scored by the query.
///
///
/// For instance, 
///
/// - keeping track of the top 10 best documents
/// - computing a breakdown over a fast field
/// - computing the number of documents matching the query
///
/// Queries are in charge of pushing the `DocSet` to the collector.
///
/// As they work on multiple segments, they first inform
/// the collector of a change in a segment and then 
/// call the `collect` method to push the document to the collector.
///
/// Temporally, our collector will receive calls
/// - `.set_segment(0, segment_reader_0)`
/// - `.collect(doc0_of_segment_0)`
/// - `.collect(...)`
/// - `.collect(last_doc_of_segment_0)`
/// - `.set_segment(1, segment_reader_1)`
/// - `.collect(doc0_of_segment_1)`
/// - `.collect(...)`
/// - `.collect(last_doc_of_segment_1)`
/// - `...`
/// - `.collect(last_doc_of_last_segment)`
///
/// Segments are not guaranteed to be visited in any specific order.
pub trait Collector {
    /// `set_segment` is called before beginning to enumerate 
    /// on this segment.
    fn set_segment(&mut self, segment_local_id: SegmentLocalId, segment: &SegmentReader) -> Result<()>;
    /// The query pushes the scored document to the collector via this method.
    fn collect(&mut self, doc: DocId, score: Score);
}


impl<'a, C: Collector> Collector for &'a mut C {
    fn set_segment(&mut self, segment_local_id: SegmentLocalId, segment: &SegmentReader) -> Result<()> {
        (*self).set_segment(segment_local_id, segment)
    }
    /// The query pushes the scored document to the collector via this method.
    fn collect(&mut self, doc: DocId, score: Score) {
        (*self).collect(doc, score);
    }
}


#[cfg(test)]
pub mod tests {

    use super::*;
    use test::Bencher;
    use DocId;
    use Score;
    use core::SegmentReader;
    use SegmentLocalId;
    use fastfield::U64FastFieldReader;
<<<<<<< HEAD
=======
    use fastfield::FastFieldReader;
>>>>>>> 0dad0279
    use schema::Field;
    
    /// Stores all of the doc ids.
    /// This collector is only used for tests.
    /// It is unusable in practise, as it does not store
    /// the segment ordinals
    pub struct TestCollector {
        offset: DocId,
        segment_max_doc: DocId,
        docs: Vec<DocId>,
    }

    impl TestCollector {
        /// Return the exhalist of documents.
        pub fn docs(self,) -> Vec<DocId> {
            self.docs
        }
    }

    impl Default for TestCollector {
        fn default() -> TestCollector {
            TestCollector {
                docs: Vec::new(),
                offset: 0,
                segment_max_doc: 0,
            }
        }
    }

    impl Collector for TestCollector {

        fn set_segment(&mut self, _: SegmentLocalId, reader: &SegmentReader) -> Result<()> {
            self.offset += self.segment_max_doc;
            self.segment_max_doc = reader.max_doc();
            Ok(())
        }

        fn collect(&mut self, doc: DocId, _score: Score) {
            self.docs.push(doc + self.offset);
        }
    }
    
    
    
    
    /// Collects in order all of the fast fields for all of the
    /// doc in the `DocSet`
    ///
    /// This collector is mainly useful for tests.
    pub struct FastFieldTestCollector {
        vals: Vec<u64>,
        field: Field,
        ff_reader: Option<U64FastFieldReader>,
    }

    impl FastFieldTestCollector {
        pub fn for_field(field: Field) -> FastFieldTestCollector {
            FastFieldTestCollector {
                vals: Vec::new(),
                field: field,
                ff_reader: None,
            }
        }

        pub fn vals(self,) -> Vec<u64> {
            self.vals
        }
    }
        
    impl Collector for FastFieldTestCollector {
        fn set_segment(&mut self, _: SegmentLocalId, reader: &SegmentReader) -> Result<()> {
            self.ff_reader = Some(reader.get_fast_field_reader(self.field)?);
            Ok(())
        }

        fn collect(&mut self, doc: DocId, _score: Score) {
            let val = self.ff_reader.as_ref().unwrap().get(doc);
            self.vals.push(val);
        }
    }


    #[bench]
    fn build_collector(b: &mut Bencher) {
        b.iter(|| {
            let mut count_collector = CountCollector::default();
            let docs: Vec<u32> = (0..1_000_000).collect();
            for doc in docs {
                count_collector.collect(doc, 1f32);
            }
            count_collector.count()
        });
    }
}<|MERGE_RESOLUTION|>--- conflicted
+++ resolved
@@ -75,10 +75,7 @@
     use core::SegmentReader;
     use SegmentLocalId;
     use fastfield::U64FastFieldReader;
-<<<<<<< HEAD
-=======
     use fastfield::FastFieldReader;
->>>>>>> 0dad0279
     use schema::Field;
     
     /// Stores all of the doc ids.
