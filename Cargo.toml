--- conflicted
+++ resolved
@@ -14,9 +14,6 @@
 atomicwrites = "0.0.14"
 tempfile = "2.0.0"
 rustc-serialize = "0.3.16"
-<<<<<<< HEAD
 log = "0.3.5"
-=======
 combine = "1.2.0"
->>>>>>> a515294b
 tempdir = "0.3.4"